use std::fs::File;
use std::io::{self, Write};
use std::path::{Path, PathBuf};
use std::time::Instant;

use anyhow::{Ok, Result};
use clap::{Parser, Subcommand};

use candle_core::{Device, IndexOp, Tensor};

use llama2_rs::cnd_model::{self, Transformer};
use llama2_rs::cnd_weights::TransformerWeights;
use llama2_rs::model::ModelArgs;
use llama2_rs::qmodel;
use llama2_rs::sampler::LogitsSampler;
use tokenizers::Tokenizer;

enum TransformerModel {
    F32Model(cnd_model::Transformer),
    Q80Model(qmodel::Transformer),
}

fn temp_in_range(s: &str) -> Result<f64, String> {
    let temp: f64 = s
        .parse()
        .map_err(|_| format!("`{s}` isn't a floating point number"))?;
    if temp < 0.0 {
        Err("temperature not in range [0,inf]".to_string())
    } else {
        Result::Ok(temp)
    }
}
fn topp_in_range(s: &str) -> Result<f64, String> {
    let topp: f64 = s
        .parse()
        .map_err(|_| format!("`{s}` isn't a floating point number"))?;
    if (0.0..=1.0).contains(&topp) {
        Result::Ok(topp)
    } else {
        Err("top-p value not in range [0,1]".to_string())
    }
}
fn validate_path(val: &str) -> Result<PathBuf, String> {
    let path = Path::new(val);
    if path.exists() {
        Result::Ok(path.to_path_buf())
    } else {
        Err(format!("The path does not exist: {:?}", path))
    }
}
#[derive(Parser, Debug, Clone)]
struct GenerateCmd {
    /// temperature in [0,inf], 1.0 = no change, < 1.0 = less random, > 1.0 = more random
    #[arg(long, short, default_value_t = 1.0, value_parser = temp_in_range)]
    temperature: f64,

    /// p value in top-p (nucleus) sampling in [0,1]
    #[arg(short, default_value_t = 0.9, value_parser = topp_in_range)]
    p: f64,

    /// number of steps to run for, default 256. 0 = max_seq_len
    #[arg(long, short, default_value_t = 256)]
    num_steps: usize,

    /// random seed for reproducible randomness
    #[arg(long, short, default_value_t = 13)]
    seed: u64,

    /// input prompt
    #[arg(long, short, default_value = "")]
    input: String,
}
#[derive(Parser, Debug, Clone)]
struct ChatCmd {
    /// system prompt (optional)
    #[arg(long)]
    sys_prompt: Option<String>,

    /// user prompt (optional)
    #[arg(long)]
    user_prompt: Option<String>,
}

#[derive(Subcommand, Debug, Clone)]
enum Task {
    Generate(GenerateCmd),
    Chat(ChatCmd),
}

#[derive(Parser, Debug)]
#[command(author, version, about, long_about = None)]
pub struct Args {
    /// model.bin path, currently you need to provide v0 model for f32 weights,
    /// and v1 model for quantized weights [we quantize them on load]
    #[arg(value_parser = validate_path)]
    path: PathBuf,
    /// if you want to quantize model weights [model must be exported via v1 export]
    #[arg(long, short, default_value = "false")]
    quantize: bool,

    /// temperature in [0,inf], 1.0 = no change, < 1.0 = less random, > 1.0 = more random
    #[arg(long, short, default_value_t = 1.0, value_parser = temp_in_range)]
    temperature: f64,

    /// p value in top-p (nucleus) sampling in [0,1]
    #[arg(short, default_value_t = 0.9, value_parser = topp_in_range)]
    p: f64,

    /// number of steps to run for, default 256. 0 = max_seq_len
    #[arg(long, short, default_value_t = 256)]
    num_steps: usize,

    /// random seed for reproducible randomness
    #[arg(long, short, default_value_t = 13)]
    seed: u64,
    /// mode: generate|chat, default: generate
    #[command(subcommand)]
    mode: Option<Task>,
}

fn load_args<R: io::Read + io::Seek>(r: &mut R, quantize: bool) -> ModelArgs {
    if quantize {
        ModelArgs::from_reader_v1(r).expect("Make sure to provide v1 exported model!")
    } else {
        ModelArgs::from_reader(r).expect("Make sure to provide v0 exported model!")
    }
}
fn load_model<R: io::Read>(
    r: &mut R,
    args: &ModelArgs,
    quantize: bool,
) -> Result<TransformerModel> {
    let device = &Device::Cpu;
    if quantize {
        let mut weights = qmodel::TransformerWeights::from_reader(r, args, device)?;
        Ok(TransformerModel::Q80Model(qmodel::Transformer::from(
            &mut weights,
            args,
        )?))
    } else {
        let weights = TransformerWeights::from_reader(r, args, device)?;
        let vb = weights.var_builder(args, device)?;
        Ok(TransformerModel::F32Model(Transformer::from(vb, args)?))
    }
}
fn print_token(next_token: u32, tokenizer: &Tokenizer) {
    // Extracting the last token as a string is complicated, here we just apply some simple
    // heuristics as it seems to work well enough for this example. See the following for more
    // details:
    // https://github.com/huggingface/tokenizers/issues/1141#issuecomment-1562644141
    if let Some(text) = tokenizer.id_to_token(next_token) {
        let text = text.replace('▁', " ").replace("<0x0A>", "\n");
        let ascii = text
            .strip_prefix("<0x")
            .and_then(|t| t.strip_suffix('>'))
            .and_then(|t| u8::from_str_radix(t, 16).ok());
        match ascii {
            None => print!("{text}"),
            Some(ascii) => {
                if let Some(chr) = char::from_u32(ascii as u32) {
                    if chr.is_ascii() {
                        print!("{chr}")
                    }
                }
            }
        }
        let _ = io::stdout().flush();
    }
}

fn chat(args: &Args, chat_args: &ChatCmd) -> Result<()> {
    // Load the model
    let mut f = File::open(args.path.clone())?;
    let start = Instant::now();
    let model_args = load_args(&mut f, args.quantize);
    let mut model = load_model(&mut f, &model_args, args.quantize)?;
    let dt = start.elapsed();
    println!("Model loaded in: {} seconds", dt.as_secs_f64());

    // Load tokenizer and Sampler
    let tokenizer = Tokenizer::from_file("tokenizer.json").expect("tokenizer loading failed");
    let mut sampler = LogitsSampler::new(
        args.seed,
        Some(args.temperature),
        if args.p > 0.0 { Some(args.p) } else { None }, // switch top-p off if value is 0.0
    );

    // Fix steps out of range for max context size
    let steps = if args.num_steps == 0 || args.num_steps > model_args.max_seq_len {
        model_args.max_seq_len
    } else {
        args.num_steps
    };
    let mut pos: usize = 0;
    let mut user_turn: bool = true;
    let mut user_idx: usize = 0;
    let mut prompt_tokens: Vec<u32> = vec![];
    let mut num_prompt_tokens: usize = 0;
    let mut next: u32 = 0;
    let mut token: u32;
    // main loop
    while pos < steps {
        if user_turn {
            let mut system_prompt = String::new();
            let mut user_prompt = String::new();
            if pos == 0 {
                match &chat_args.sys_prompt {
                    None => {
                        println!("Enter system prompt (optional): ");
                        io::stdin().read_line(&mut system_prompt).unwrap();
                    }
                    Some(sys_prompt) => {
                        system_prompt = sys_prompt.clone();
                    }
                }
            }
            if pos == 0 && chat_args.user_prompt.is_some() {
                user_prompt = chat_args.user_prompt.clone().unwrap().clone();
            } else {
                println!("User: ");
                io::stdin().read_line(&mut user_prompt).unwrap();
            }
            let rendered_prompt = if pos == 0 && !system_prompt.is_empty() {
                format!(
                    "<<SYS>>\n{}\n<</SYS>>\n\n[INST] {} [/INST]",
                    system_prompt, user_prompt
                )
            } else {
                format!("[INST] {} [/INST]", user_prompt)
            };

            prompt_tokens = tokenizer
                .encode(rendered_prompt, false)
                .map_err(anyhow::Error::msg)?
                .get_ids()
                .to_vec();
            num_prompt_tokens = prompt_tokens.len();
            user_idx = 0;
            user_turn = false;

            println!("Assistant: ");
        }
        if user_idx < num_prompt_tokens {
            token = prompt_tokens[user_idx];
            user_idx += 1;
        } else {
            token = next;
        }
        // end of sentence token
        if token == 2 {
            user_turn = true;
        }
        let input = Tensor::new(&[token], &Device::Cpu)?.unsqueeze(0)?;
        let logits = match &mut model {
            TransformerModel::Q80Model(qmodel) => qmodel.forward(&input, pos)?,
            TransformerModel::F32Model(f32_model) => f32_model.forward(&input, pos)?,
        };
        // only last time step
        let logits = logits.i((0, logits.dim(1)? - 1))?;
        // sample, decode, print
        next = sampler.sample(&logits)?;
        pos += 1;

        if user_idx >= num_prompt_tokens && next != 2 {
            print_token(next, &tokenizer);
        }

        if next == 2 {
            println!();
        }
<<<<<<< HEAD

=======
>>>>>>> f1dbfae7
    }

    Ok(())
}

fn generate(args: &Args, gen_args: &GenerateCmd) -> Result<()> {
    let prompt = gen_args.input.clone();
    let mut max_new_tokens = args.num_steps; // number of tokens generated in each sample

    // Load the model
    let mut f = File::open(args.path.clone())?;
    let start = Instant::now();
    let model_args = load_args(&mut f, args.quantize);
    let mut model = load_model(&mut f, &model_args, args.quantize)?;
    let dt = start.elapsed();
    println!("Model loaded in: {} seconds", dt.as_secs_f64());

    // update max_new_tokens to be in range
    if max_new_tokens == 0 || max_new_tokens > model_args.max_seq_len {
        max_new_tokens = model_args.max_seq_len;
    }

    // tokenizer and sampler
    // To avoid rewriting the tokenizer myself, I utilize hugging face tokenizer library
    // We need tokenizer.json from https://huggingface.co/hf-internal-testing/llama-tokenizer/tree/main
    // or alternatively can use api as in candle llama-2 example
    let enc = Tokenizer::from_file("tokenizer.json").expect("tokenizer loading failed");
    let mut sampler = LogitsSampler::new(
        args.seed,
        Some(args.temperature),
        if args.p > 0.0 { Some(args.p) } else { None }, // switch top-p off if value is 0.0
    );

    print!("{}", prompt);

    let mut tokens = enc
        .encode(prompt, true)
        .map_err(anyhow::Error::msg)?
        .get_ids()
        .to_vec();
    let start = Instant::now(); // Start timing
    let mut step = 0;
    loop {
        if step >= max_new_tokens {
            break;
        }
        let context_size = if step > 0 { 1 } else { tokens.len() };
        let start_i = tokens.len().saturating_sub(context_size);
        let context = &tokens[start_i..];
        let input = Tensor::new(context, &Device::Cpu)?.unsqueeze(0)?;
        let logits = match &mut model {
            TransformerModel::Q80Model(qmodel) => qmodel.forward(&input, step)?,
            TransformerModel::F32Model(f32_model) => f32_model.forward(&input, step)?,
        };
        // only last time step
        let logits = logits.i((0, logits.dim(1)? - 1))?;
        // sample, decode, print
        let next_token_id = sampler.sample(&logits)?;
        // we want to stop on BOS, so the story doesn't end abruptly
        if next_token_id == 1 {
            break;
        }
        // this way we peak next_token as input for the next iteration
        step += context.len();

        tokens.push(next_token_id);
        // From candle examples (using it here, to make output "interactive")
        print_token(next_token_id, &enc);
    }
    let dt = start.elapsed();
    if step > 1 {
        println!(
            "\n{} tokens generated ({:.2} token/s)\n",
            step,
            step as f64 / dt.as_secs_f64(),
        );
    }

    Ok(())
}

fn main() -> Result<()> {
    let args = Args::parse();
    match &args.mode {
        None => {
            let cmd = GenerateCmd::parse();
            generate(&args, &cmd)
        }
        Some(Task::Generate(cmd)) => generate(&args, cmd),
        Some(Task::Chat(chat_args)) => chat(&args, chat_args),
    }
}<|MERGE_RESOLUTION|>--- conflicted
+++ resolved
@@ -268,10 +268,6 @@
         if next == 2 {
             println!();
         }
-<<<<<<< HEAD
-
-=======
->>>>>>> f1dbfae7
     }
 
     Ok(())
